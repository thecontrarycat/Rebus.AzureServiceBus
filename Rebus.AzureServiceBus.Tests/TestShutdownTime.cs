﻿using System;
using System.Diagnostics;
using System.Threading;
using NUnit.Framework;
using Rebus.Activation;
using Rebus.AzureServiceBus.Tests.Factories;
using Rebus.Config;
using Rebus.Tests.Contracts;

namespace Rebus.AzureServiceBus.Tests
{
    [TestFixture]
    public class TestShutdownTime : FixtureBase
    {
<<<<<<< HEAD
        static readonly string ConnectionString = AzureServiceBusTransportFactory.ConnectionString;
=======
        static readonly string ConnectionString = AsbTestConfig.ConnectionString;
>>>>>>> b74940c3
        static readonly string QueueName = TestConfig.GetName("timeouttest");

        [Test]
        [Description("Verifies that all pending receive operations are cancelled when the bus is disposed")]
        public void FoundWayToCancelAllPendingReceiveOperations()
        {
            var stopwatch = new Stopwatch();

            using (var activator = new BuiltinHandlerActivator())
            {
                Configure.With(activator)
                    .Transport(t => t.UseAzureServiceBus(ConnectionString, QueueName))
                    .Start();

                Thread.Sleep(1000);

                stopwatch.Start();
            }

            stopwatch.Stop();

            var shutdownDuration = stopwatch.Elapsed;

            Console.WriteLine($"Shutdown took {shutdownDuration}");
        }
    }
}<|MERGE_RESOLUTION|>--- conflicted
+++ resolved
@@ -12,11 +12,7 @@
     [TestFixture]
     public class TestShutdownTime : FixtureBase
     {
-<<<<<<< HEAD
-        static readonly string ConnectionString = AzureServiceBusTransportFactory.ConnectionString;
-=======
         static readonly string ConnectionString = AsbTestConfig.ConnectionString;
->>>>>>> b74940c3
         static readonly string QueueName = TestConfig.GetName("timeouttest");
 
         [Test]
