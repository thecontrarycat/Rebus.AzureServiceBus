﻿using System;
using System.Threading;
using System.Threading.Tasks;
using NUnit.Framework;
using Rebus.Activation;
using Rebus.AzureServiceBus.Tests.Factories;
using Rebus.Bus;
using Rebus.Config;
using Rebus.Internals;
using Rebus.Messages;
using Rebus.Routing.TypeBased;
using Rebus.Tests.Contracts;
using Rebus.Tests.Contracts.Extensions;

#pragma warning disable 1998

namespace Rebus.AzureServiceBus.Tests
{
    [TestFixture, Category(TestCategory.Azure)]
    public class NativeDeferTest : FixtureBase
    {
        static readonly string QueueName = TestConfig.GetName("input");
        BuiltinHandlerActivator _activator;
        IBus _bus;

        protected override void SetUp()
        {
<<<<<<< HEAD
            var connectionString = AzureServiceBusTransportFactory.ConnectionString;

            AsyncHelpers.RunSync(() => ManagementExtensions.PurgeQueue(connectionString, QueueName));
=======
            var connectionString = AsbTestConfig.ConnectionString;
            var consoleLoggerFactory = new ConsoleLoggerFactory(false);
            var asyncTaskFactory = new TplAsyncTaskFactory(consoleLoggerFactory);
            var busLifetimeEvents = new BusLifetimeEvents();
            new AzureServiceBusTransport(connectionString, QueueName, consoleLoggerFactory, asyncTaskFactory).PurgeInputQueue();
>>>>>>> b74940c3

            _activator = new BuiltinHandlerActivator();

            _bus = Configure.With(_activator)
                .Transport(t => t.UseAzureServiceBus(connectionString, QueueName))
                .Routing(r => r.TypeBased().Map<TimedMessage>(QueueName))
                .Options(o =>
                {
                    o.LogPipeline();
                })
                .Start();

            Using(_bus);
        }

        [Test]
        public async Task UsesNativeDeferralMechanism()
        {
            var done = new ManualResetEvent(false);
            var receiveTime = DateTimeOffset.MinValue;
            var hadDeferredUntilHeader = false;

            _activator.Handle<TimedMessage>(async (bus, context, message) =>
            {
                receiveTime = DateTimeOffset.Now;

                hadDeferredUntilHeader = context.TransportMessage.Headers.ContainsKey(Headers.DeferredUntil);

                done.Set();
            });

            var sendTime = DateTimeOffset.Now;

            await _bus.Defer(TimeSpan.FromSeconds(5), new TimedMessage { Time = sendTime });

            done.WaitOrDie(TimeSpan.FromSeconds(8), "Did not receive 5s-deferred message within 8 seconds of waiting....");

            var delay = receiveTime - sendTime;

            Console.WriteLine($"Message was delayed {delay}");

            Assert.That(delay, Is.GreaterThan(TimeSpan.FromSeconds(2.5)), "The message not delayed ~5 seconds as expected!");
            Assert.That(delay, Is.LessThan(TimeSpan.FromSeconds(8)), "The message not delayed ~5 seconds as expected!");

            Assert.That(hadDeferredUntilHeader, Is.False, "Received message still had the '{0}' header - we must remove that", Headers.DeferredUntil);
        }

        class TimedMessage
        {
            public DateTimeOffset Time { get; set; }
        }
    }
}<|MERGE_RESOLUTION|>--- conflicted
+++ resolved
@@ -3,14 +3,14 @@
 using System.Threading.Tasks;
 using NUnit.Framework;
 using Rebus.Activation;
-using Rebus.AzureServiceBus.Tests.Factories;
 using Rebus.Bus;
 using Rebus.Config;
-using Rebus.Internals;
+using Rebus.Logging;
 using Rebus.Messages;
 using Rebus.Routing.TypeBased;
 using Rebus.Tests.Contracts;
 using Rebus.Tests.Contracts.Extensions;
+using Rebus.Threading.TaskParallelLibrary;
 
 #pragma warning disable 1998
 
@@ -25,17 +25,10 @@
 
         protected override void SetUp()
         {
-<<<<<<< HEAD
-            var connectionString = AzureServiceBusTransportFactory.ConnectionString;
-
-            AsyncHelpers.RunSync(() => ManagementExtensions.PurgeQueue(connectionString, QueueName));
-=======
             var connectionString = AsbTestConfig.ConnectionString;
             var consoleLoggerFactory = new ConsoleLoggerFactory(false);
             var asyncTaskFactory = new TplAsyncTaskFactory(consoleLoggerFactory);
-            var busLifetimeEvents = new BusLifetimeEvents();
             new AzureServiceBusTransport(connectionString, QueueName, consoleLoggerFactory, asyncTaskFactory).PurgeInputQueue();
->>>>>>> b74940c3
 
             _activator = new BuiltinHandlerActivator();
 
