﻿using System;
using System.Threading;
using System.Threading.Tasks;
using NUnit.Framework;
using Rebus.Activation;
using Rebus.AzureServiceBus.Tests.Factories;
using Rebus.Bus;
using Rebus.Config;
using Rebus.Extensions;
using Rebus.Logging;
using Rebus.Messages;
using Rebus.Tests.Contracts;
using Rebus.Tests.Contracts.Extensions;
using Rebus.Threading.TaskParallelLibrary;
using Rebus.Transport;

namespace Rebus.AzureServiceBus.Tests
{
    [TestFixture, Category(TestCategory.Azure)]
    public class AzureServiceBusPeekLockRenewalTest : FixtureBase
    {
<<<<<<< HEAD
        static readonly string ConnectionString = AzureServiceBusTransportFactory.ConnectionString;
=======
        static readonly string ConnectionString = AsbTestConfig.ConnectionString;
>>>>>>> b74940c3
        static readonly string QueueName = TestConfig.GetName("input");

        readonly ConsoleLoggerFactory _consoleLoggerFactory = new ConsoleLoggerFactory(false);

        BuiltinHandlerActivator _activator;
        AzureServiceBusTransport _transport;
        IBus _bus;

        protected override void SetUp()
        {
            _transport = new AzureServiceBusTransport(ConnectionString, QueueName, _consoleLoggerFactory, new TplAsyncTaskFactory(_consoleLoggerFactory));

            Using(_transport);

            _transport.Initialize();
            _transport.PurgeInputQueue();

            _activator = new BuiltinHandlerActivator();

            _bus = Configure.With(_activator)
                .Transport(t => t.UseAzureServiceBus(ConnectionString, QueueName).AutomaticallyRenewPeekLock())
                .Options(o =>
                {
                    o.SetNumberOfWorkers(1);
                    o.SetMaxParallelism(1);
                })
                .Start();

            Using(_bus);
        }

        [Test, Ignore("Can be used to check silencing behavior when receive errors occur")]
        public void ReceiveExceptions()
        {
            Using(_transport);

            Thread.Sleep(TimeSpan.FromMinutes(10));
        }

        [Test]
        public async Task ItWorks()
        {
            var gotMessage = new ManualResetEvent(false);

            _activator.Handle<string>(async (bus, context, message) =>
            {
                Console.WriteLine($"Got message with ID {context.Headers.GetValue(Headers.MessageId)} - waiting 6 minutes....");

                // longer than the longest asb peek lock in the world...
                //await Task.Delay(TimeSpan.FromSeconds(3));
                await Task.Delay(TimeSpan.FromMinutes(6));

                Console.WriteLine("done waiting");

                gotMessage.Set();
            });

            await _bus.SendLocal("hej med dig min ven!");

            gotMessage.WaitOrDie(TimeSpan.FromMinutes(6.5));

            // shut down bus
            _bus.Dispose();

            // see if queue is empty
            using (var scope = new RebusTransactionScope())
            {
                var message = await _transport.Receive(scope.TransactionContext, CancellationToken.None);

                await scope.CompleteAsync();

                if (message != null)
                {
                    throw new AssertionException(
                        $"Did not expect to receive a message - got one with ID {message.Headers.GetValue(Headers.MessageId)}");
                }
            }
        }
    }
}<|MERGE_RESOLUTION|>--- conflicted
+++ resolved
@@ -19,11 +19,7 @@
     [TestFixture, Category(TestCategory.Azure)]
     public class AzureServiceBusPeekLockRenewalTest : FixtureBase
     {
-<<<<<<< HEAD
-        static readonly string ConnectionString = AzureServiceBusTransportFactory.ConnectionString;
-=======
         static readonly string ConnectionString = AsbTestConfig.ConnectionString;
->>>>>>> b74940c3
         static readonly string QueueName = TestConfig.GetName("input");
 
         readonly ConsoleLoggerFactory _consoleLoggerFactory = new ConsoleLoggerFactory(false);
