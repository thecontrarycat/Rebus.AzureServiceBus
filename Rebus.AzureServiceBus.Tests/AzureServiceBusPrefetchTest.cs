--- conflicted
+++ resolved
@@ -102,14 +102,8 @@
                 .Logging(l => l.Console(LogLevel.Info))
                 .Transport(t =>
                 {
-<<<<<<< HEAD
-                    t.UseAzureServiceBus(AzureServiceBusTransportFactory.ConnectionString, _queueName)
-                        .EnablePrefetching(prefetch)
-                        ;
-=======
                     t.UseAzureServiceBus(AsbTestConfig.ConnectionString, _queueName)
                         .EnablePrefetching(prefetch);
->>>>>>> b74940c3
                 })
                 .Options(o =>
                 {
@@ -144,11 +138,7 @@
         {
             var consoleLoggerFactory = new ConsoleLoggerFactory(false);
             var asyncTaskFactory = new TplAsyncTaskFactory(consoleLoggerFactory);
-<<<<<<< HEAD
-            var connectionString = AzureServiceBusTransportFactory.ConnectionString;
-=======
             var connectionString = AsbTestConfig.ConnectionString;
->>>>>>> b74940c3
 
             //var transport = new AzureServiceBusTransport(connectionString, _queueName, consoleLoggerFactory, asyncTaskFactory);
             var transport = new AzureServiceBusTransport(connectionString, _queueName, consoleLoggerFactory, asyncTaskFactory);
