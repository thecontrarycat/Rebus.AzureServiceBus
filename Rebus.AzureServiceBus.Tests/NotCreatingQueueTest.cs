--- conflicted
+++ resolved
@@ -3,7 +3,6 @@
 using Microsoft.Azure.ServiceBus.Management;
 using NUnit.Framework;
 using Rebus.Activation;
-using Rebus.AzureServiceBus.Tests.Factories;
 using Rebus.Config;
 using Rebus.Injection;
 using Rebus.Tests.Contracts;
@@ -16,13 +15,9 @@
         [Test]
         public async Task ShouldNotCreateInputQueueWhenConfiguredNotTo()
         {
-<<<<<<< HEAD
-            var connectionString = AzureServiceBusTransportFactory.ConnectionString;
+            var connectionString = AsbTestConfig.ConnectionString;
             var managementClient = new ManagementClient(connectionString);
-=======
-            var connectionString = AsbTestConfig.ConnectionString;
-            var manager = NamespaceManager.CreateFromConnectionString(connectionString);
->>>>>>> b74940c3
+            
             var queueName = Guid.NewGuid().ToString("N");
 
             Assert.IsFalse(await managementClient.QueueExistsAsync(queueName));
