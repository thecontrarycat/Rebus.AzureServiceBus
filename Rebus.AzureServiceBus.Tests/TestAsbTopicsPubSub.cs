﻿using System;
using System.Threading;
using System.Threading.Tasks;
using NUnit.Framework;
using Rebus.Activation;
using Rebus.AzureServiceBus.Tests.Factories;
using Rebus.Config;
using Rebus.Extensions;
using Rebus.Tests.Contracts;
using Rebus.Tests.Contracts.Extensions;
#pragma warning disable 1998

namespace Rebus.AzureServiceBus.Tests
{
    [TestFixture, Category(TestCategory.Azure)]
    public class TestAsbTopicsPubSub : FixtureBase
    {
        readonly string _inputQueueName1 = TestConfig.GetName("pubsub1");
        readonly string _inputQueueName2 = TestConfig.GetName("pubsub2");
        readonly string _inputQueueName3 = TestConfig.GetName("pubsub3");
<<<<<<< HEAD
        readonly string _connectionString = AzureServiceBusTransportFactory.ConnectionString;
=======
        readonly string _connectionString = AsbTestConfig.ConnectionString;
>>>>>>> b74940c3
        
        BuiltinHandlerActivator _bus1;
        BuiltinHandlerActivator _bus2;
        BuiltinHandlerActivator _bus3;

        protected override void SetUp()
        {
            AzureServiceBusTransportFactory.DeleteTopic(typeof (string).GetSimpleAssemblyQualifiedName().ToValidAzureServiceBusEntityName());

            _bus1 = StartBus(_inputQueueName1);
            _bus2 = StartBus(_inputQueueName2);
            _bus3 = StartBus(_inputQueueName3);
        }

        [Test]
        public async Task PubSubSeemsToWork()
        {
            var gotString1 = new ManualResetEvent(false);
            var gotString2 = new ManualResetEvent(false);

            _bus1.Handle<string>(async str => gotString1.Set());
            _bus2.Handle<string>(async str => gotString2.Set());

            await _bus1.Bus.Subscribe<string>();
            await _bus2.Bus.Subscribe<string>();

            await Task.Delay(500);

            await _bus3.Bus.Publish("hello there!!!!");

            gotString1.WaitOrDie(TimeSpan.FromSeconds(2));
            gotString2.WaitOrDie(TimeSpan.FromSeconds(2));
        }

        [Test]
        public async Task PubSubSeemsToWorkAlsoWithUnsubscribe()
        {
            var gotString1 = new ManualResetEvent(false);
            var subscriber2GotTheMessage = false;

            _bus1.Handle<string>(async str => gotString1.Set());

            _bus2.Handle<string>(async str =>
            {
                subscriber2GotTheMessage = true;
            });

            await _bus1.Bus.Subscribe<string>();
            await _bus2.Bus.Subscribe<string>();

            await Task.Delay(500);

            await _bus2.Bus.Unsubscribe<string>();

            await Task.Delay(500);

            await _bus3.Bus.Publish("hello there!!!!");

            gotString1.WaitOrDie(TimeSpan.FromSeconds(2));

            Assert.That(subscriber2GotTheMessage, Is.False, "Didn't expect subscriber 2 to get the string since it was unsubscribed");
        }

        BuiltinHandlerActivator StartBus(string inputQueue)
        {
            var bus = Using(new BuiltinHandlerActivator());

            Configure.With(bus)
                .Transport(t => t.UseAzureServiceBus(_connectionString, inputQueue))
                .Start();

            return bus;
        }
    }
}<|MERGE_RESOLUTION|>--- conflicted
+++ resolved
@@ -18,11 +18,7 @@
         readonly string _inputQueueName1 = TestConfig.GetName("pubsub1");
         readonly string _inputQueueName2 = TestConfig.GetName("pubsub2");
         readonly string _inputQueueName3 = TestConfig.GetName("pubsub3");
-<<<<<<< HEAD
-        readonly string _connectionString = AzureServiceBusTransportFactory.ConnectionString;
-=======
         readonly string _connectionString = AsbTestConfig.ConnectionString;
->>>>>>> b74940c3
         
         BuiltinHandlerActivator _bus1;
         BuiltinHandlerActivator _bus2;
