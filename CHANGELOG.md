# Changelog

## 2.0.0-a1

* Test release

## 2.0.0-b01

* Test release

## 2.0.0

* Release 2.0.0

## 2.1.0

* Update Azure Service Bus dependency to 3.4.0

## 2.2.0

* Allow `/` in queue and topic names

## 3.0.0

* Update to Rebus 3

## 4.0.0

* Update to Rebus 4
* Update to new project structure (.NET Core unfortunately not support by the driver at this time)

## 4.0.1

* Add .NET Standard 2.0 target specifically to handle dependency on `ConfigurationManager`
* `.ConfigureAwait(false)` everywhere something is `await`ed - thanks [lezzi]

## 5.0.0

* Remove ability to run on the "Basic" tier because it makes the world simpler, and you should at least be using "Standard" anyway
* Add ability to set actual message ID on the `BrokeredMessage` by using Rebus' message ID as the value

## 5.0.1

* Fix handling of connection string when it contains the `EntityPath` element. Makes it possible to use a connection string with only RECEIVE rights to the input queue

## 6.0.0

* Update to Microsoft's new driver and thus gain .NET Core support - finally!
* Add ability configure (and re-configure if possible) these queue settings: partitioning, peek lock duration, default message TTL

## 6.0.1

* Port aforementioned (v. 5.0.1) `EntityPath` handling forward

## 6.0.3

* Fix bug that would result in `MessagingEntityNotFoundException`s when publishing to non-existent topics

## 6.0.4

* Small improvement of subscription registration performance by avoiding an update if the subscription looks as it should

<<<<<<< HEAD
## 7.0.0-a05

* Several adjustments to how queue names are validated and how topic names are generated. Please note that this is a BREAKING CHANGE, because queue names and topic names are no longer automatically lowercased (because it's not necessary), and topic names can now have . in them (because that has always been possible). If you update to 7, you must update ALL of your endpoints, otherwise pub/sub will not work!
* Fix bug that would "forget" to stop automatic peek lock renewal in cases where message handler throws an exception, generating unnecessary noise in the log
* Add ability to run in "legacy naming mode", meaning that topics are more conservatively sanitized to work the same way as all versions of the transport prior to version 7
=======
## 6.0.5

* Fix bug that would "forget" to stop automatic peek lock renewal in cases where message handler throws an exception, generating unnecessary noise in the log

## 6.0.6

* Update Azure Service Bus dependency to 3.2.1

>>>>>>> b1040e26

[lezzi]: https://github.com/lezzi
[Meyce]: https://github.com/Meyce<|MERGE_RESOLUTION|>--- conflicted
+++ resolved
@@ -60,13 +60,6 @@
 
 * Small improvement of subscription registration performance by avoiding an update if the subscription looks as it should
 
-<<<<<<< HEAD
-## 7.0.0-a05
-
-* Several adjustments to how queue names are validated and how topic names are generated. Please note that this is a BREAKING CHANGE, because queue names and topic names are no longer automatically lowercased (because it's not necessary), and topic names can now have . in them (because that has always been possible). If you update to 7, you must update ALL of your endpoints, otherwise pub/sub will not work!
-* Fix bug that would "forget" to stop automatic peek lock renewal in cases where message handler throws an exception, generating unnecessary noise in the log
-* Add ability to run in "legacy naming mode", meaning that topics are more conservatively sanitized to work the same way as all versions of the transport prior to version 7
-=======
 ## 6.0.5
 
 * Fix bug that would "forget" to stop automatic peek lock renewal in cases where message handler throws an exception, generating unnecessary noise in the log
@@ -75,7 +68,12 @@
 
 * Update Azure Service Bus dependency to 3.2.1
 
->>>>>>> b1040e26
+
+## 7.0.0-a05
+
+* Several adjustments to how queue names are validated and how topic names are generated. Please note that this is a BREAKING CHANGE, because queue names and topic names are no longer automatically lowercased (because it's not necessary), and topic names can now have . in them (because that has always been possible). If you update to 7, you must update ALL of your endpoints, otherwise pub/sub will not work!
+* Fix bug that would "forget" to stop automatic peek lock renewal in cases where message handler throws an exception, generating unnecessary noise in the log
+* Add ability to run in "legacy naming mode", meaning that topics are more conservatively sanitized to work the same way as all versions of the transport prior to version 7
 
 [lezzi]: https://github.com/lezzi
 [Meyce]: https://github.com/Meyce