# Changelog

## 2.0.0-a1

* Test release

## 2.0.0-b01

* Test release

## 2.0.0

* Release 2.0.0

## 2.1.0

* Update Azure Service Bus dependency to 3.4.0

## 2.2.0

* Allow `/` in queue and topic names

## 3.0.0

* Update to Rebus 3

## 4.0.0

* Update to Rebus 4
* Update to new project structure (.NET Core unfortunately not support by the driver at this time)

## 4.0.1

* Add .NET Standard 2.0 target specifically to handle dependency on `ConfigurationManager`
* `.ConfigureAwait(false)` everywhere something is `await`ed - thanks [lezzi]

## 5.0.0

* Remove ability to run on the "Basic" tier because it makes the world simpler, and you should at least be using "Standard" anyway
* Add ability to set actual message ID on the `BrokeredMessage` by using Rebus' message ID as the value

<<<<<<< HEAD
## 6.0.0

* Update to Microsoft's new driver and thus gain .NET Core support - finally!
* Add ability configure (and re-configure if possible) these queue settings: partitioning, peek lock duration, default message TTL
=======
## 5.0.1

* Fix handling of connection string when it contains the `EntityPath` element. Makes it possible to use a connection string with only RECEIVE rights to the input queue
>>>>>>> b74940c3


[lezzi]: https://github.com/lezzi
[Meyce]: https://github.com/Meyce<|MERGE_RESOLUTION|>--- conflicted
+++ resolved
@@ -39,16 +39,14 @@
 * Remove ability to run on the "Basic" tier because it makes the world simpler, and you should at least be using "Standard" anyway
 * Add ability to set actual message ID on the `BrokeredMessage` by using Rebus' message ID as the value
 
-<<<<<<< HEAD
+## 5.0.1
+
+* Fix handling of connection string when it contains the `EntityPath` element. Makes it possible to use a connection string with only RECEIVE rights to the input queue
+
 ## 6.0.0
 
 * Update to Microsoft's new driver and thus gain .NET Core support - finally!
 * Add ability configure (and re-configure if possible) these queue settings: partitioning, peek lock duration, default message TTL
-=======
-## 5.0.1
-
-* Fix handling of connection string when it contains the `EntityPath` element. Makes it possible to use a connection string with only RECEIVE rights to the input queue
->>>>>>> b74940c3
 
 
 [lezzi]: https://github.com/lezzi
