﻿using System;

namespace Rebus.Config
{
    /// <summary>
    /// Allows for configuring additional options for the Azure Service Bus transport (when running in full-duplex mode)
    /// </summary>
    public class AzureServiceBusTransportSettings
    {
        internal bool PrefetchingEnabled { get; set; }
        internal int NumberOfMessagesToPrefetch { get; set; }
        internal bool PartitioningEnabled { get; set; }
        internal bool DoNotCreateQueuesEnabled { get; set; }
        internal bool AutomaticPeekLockRenewalEnabled { get; set; }
<<<<<<< HEAD
        internal bool LegacyNamingEnabled { get; set; }
=======
        internal bool DoNotCheckQueueConfigurationEnabled { get; set; }
>>>>>>> 34d49301
        internal TimeSpan? DefaultMessageTimeToLive { get; set; }
        internal TimeSpan? LockDuration { get; set; }
        internal TimeSpan? AutoDeleteOnIdle { get; set; }
        internal TimeSpan? DuplicateDetectionHistoryTimeWindow { get; set; }

        /// <summary>
        /// Enables partitioning whereby Azure Service Bus will be able to distribute messages between message stores and this way increase throughput.
        /// Partitioning cannot be enabled after a queue is created, so it must be enabled before Rebus creates the input queue.
        /// </summary>
        public AzureServiceBusTransportSettings EnablePartitioning()
        {
            PartitioningEnabled = true;
            return this;
        }

        /// <summary>
        /// Configures the duplicate detection history window on the input queue. Please note that this setting cannot be changed after the queue is created,
        /// so it must be configured before Rebus creates the input queue the first time. The value must be at least 20 seconds and at most 1 day.
        /// </summary>
        public AzureServiceBusTransportSettings SetDuplicateDetectionHistoryTimeWindow(TimeSpan duplicateDetectionHistoryTimeWindow)
        {
            if (duplicateDetectionHistoryTimeWindow < TimeSpan.FromSeconds(20) || duplicateDetectionHistoryTimeWindow > TimeSpan.FromDays(1))
            {
                throw new ArgumentException($"The duplicate detection history time window {duplicateDetectionHistoryTimeWindow} cannot be used - it must be at least 20 seconds and at most 1 day");
            }
            DuplicateDetectionHistoryTimeWindow = duplicateDetectionHistoryTimeWindow;
            return this;
        }

        /// <summary>
        /// Configures the auto-delete-on-idle duration of the input queue. This will make Azure Service Bus automatically delete
        /// the queue when the time has elapsed without any activity.
        /// </summary>
        public AzureServiceBusTransportSettings SetAutoDeleteOnIdle(TimeSpan autoDeleteOnIdleDuration)
        {
            if (autoDeleteOnIdleDuration < TimeSpan.FromMinutes(5))
            {
                throw new ArgumentException($"Auto-delete-on-idle duration {autoDeleteOnIdleDuration} cannot be used - it must be at least five minutes");
            }
            AutoDeleteOnIdle = autoDeleteOnIdleDuration;
            return this;
        }

        /// <summary>
        /// Configures the default TTL on the input queue. This is the longest messages get to stay in the input queue.
        /// If a shorter TTL is set on the message when sending it, that TTL is used instead.
        /// </summary>
        public AzureServiceBusTransportSettings SetDefaultMessageTimeToLive(TimeSpan messageTimeToLive)
        {
            if (messageTimeToLive < TimeSpan.FromSeconds(1))
            {
                throw new ArgumentException($"Default message TTL {messageTimeToLive} cannot be used - it must be at least one second");
            }
            DefaultMessageTimeToLive = messageTimeToLive;
            return this;
        }

        /// <summary>
        /// Configures the message peek lock duration for received messages. 
        /// </summary>
        public AzureServiceBusTransportSettings SetMessagePeekLockDuration(TimeSpan messagePeekLockDuration)
        {
            if (messagePeekLockDuration < TimeSpan.FromSeconds(5) || messagePeekLockDuration > TimeSpan.FromMinutes(5))
            {
                throw new ArgumentException($"Message peek lock duration {messagePeekLockDuration} cannot be used - it must be at least 5 seconds and at most 5 minutes");
            }
            LockDuration = messagePeekLockDuration;
            return this;
        }

        /// <summary>
        /// Enables prefetching whereby a batch of messages will be prefetched instead of only one at a time.
        /// By enabling prefetching, the automatic peek lock renewal will be disabled, because it is assumed
        /// that prefetching will be enabled only in cases where messages can be processed fairly quickly.
        /// </summary>
        public AzureServiceBusTransportSettings EnablePrefetching(int numberOfMessagesToPrefetch)
        {
            if (numberOfMessagesToPrefetch < 1)
            {
                throw new ArgumentOutOfRangeException($"Cannot set prefetching to {numberOfMessagesToPrefetch} messages - must be at least 1");
            }

            PrefetchingEnabled = true;
            NumberOfMessagesToPrefetch = numberOfMessagesToPrefetch;
            return this;
        }

        /// <summary>
        /// Enables automatic peek lock renewal. Only enable this if you intend on handling messages for a long long time, and
        /// DON'T intend on handling messages quickly - it will have an impact on message receive, so only enable it if you
        /// need it. You should usually strive after keeping message processing times low, much lower than the 5 minute lease
        /// you get with Azure Service Bus.
        /// </summary>
        public AzureServiceBusTransportSettings AutomaticallyRenewPeekLock()
        {
            AutomaticPeekLockRenewalEnabled = true;
            return this;
        }

        /// <summary>
        /// Enables "legacy naming", which means that queue names are lowercased, and topic names are "normalized" to be in accordance
        /// with how v6 of the transport did it.
        /// </summary>
        public AzureServiceBusTransportSettings UseLegacyNaming()
        {
            LegacyNamingEnabled = true;
            return this;
        }

        /// <summary>
        /// Skips queue creation. Can be used when the connection string does not have manage rights to the queue object, e.g.
        /// when a read-only shared-access signature is used to access an input queue. Please note that the signature MUST
        /// have write access to the configured error queue, unless Azure Service Bus' own dead-lettering is activated on the 
        /// input queue (which is probably the preferred approach with this option)
        /// </summary>
        public AzureServiceBusTransportSettings DoNotCreateQueues()
        {
            DoNotCreateQueuesEnabled = true;
            return this;
        }

        /// <summary>
        /// Skips queue configuration checks. Can be used when the connection string does not have manage rights to the queue object, e.g.
        /// when a read-only shared-access signature is used to access an input queue. Please note that the signature MUST
        /// have write access to the configured error queue, unless Azure Service Bus' own dead-lettering is activated on the 
        /// input queue (which is probably the preferred approach with this option)
        /// </summary>
        public AzureServiceBusTransportSettings DoNotCheckQueueConfiguration()
        {
            DoNotCheckQueueConfigurationEnabled = true;
            return this;
        }
    }
}<|MERGE_RESOLUTION|>--- conflicted
+++ resolved
@@ -1,4 +1,5 @@
 ﻿using System;
+// ReSharper disable UnusedMember.Global
 
 namespace Rebus.Config
 {
@@ -12,11 +13,8 @@
         internal bool PartitioningEnabled { get; set; }
         internal bool DoNotCreateQueuesEnabled { get; set; }
         internal bool AutomaticPeekLockRenewalEnabled { get; set; }
-<<<<<<< HEAD
+        internal bool DoNotCheckQueueConfigurationEnabled { get; set; }
         internal bool LegacyNamingEnabled { get; set; }
-=======
-        internal bool DoNotCheckQueueConfigurationEnabled { get; set; }
->>>>>>> 34d49301
         internal TimeSpan? DefaultMessageTimeToLive { get; set; }
         internal TimeSpan? LockDuration { get; set; }
         internal TimeSpan? AutoDeleteOnIdle { get; set; }
