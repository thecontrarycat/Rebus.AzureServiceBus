--- conflicted
+++ resolved
@@ -86,24 +86,14 @@
                         transport.PrefetchMessages(settingsBuilder.NumberOfMessagesToPrefetch);
                     }
 
-<<<<<<< HEAD
                     transport.AutomaticallyRenewPeekLock = settingsBuilder.AutomaticPeekLockRenewalEnabled;
                     transport.PartitioningEnabled = settingsBuilder.PartitioningEnabled;
                     transport.DoNotCreateQueuesEnabled = settingsBuilder.DoNotCreateQueuesEnabled;
                     transport.DefaultMessageTimeToLive = settingsBuilder.DefaultMessageTimeToLive;
+                    transport.DoNotCheckQueueConfigurationEnabled = settingsBuilder.DoNotCheckQueueConfigurationEnabled;
                     transport.LockDuration = settingsBuilder.LockDuration;
                     transport.AutoDeleteOnIdle = settingsBuilder.AutoDeleteOnIdle;
                     transport.DuplicateDetectionHistoryTimeWindow = settingsBuilder.DuplicateDetectionHistoryTimeWindow;
-=======
-                    transport.AutomaticallyRenewPeekLock = settings.AutomaticPeekLockRenewalEnabled;
-                    transport.PartitioningEnabled = settings.PartitioningEnabled;
-                    transport.DoNotCreateQueuesEnabled = settings.DoNotCreateQueuesEnabled;
-                    transport.DoNotCheckQueueConfigurationEnabled = settings.DoNotCheckQueueConfigurationEnabled;
-                    transport.DefaultMessageTimeToLive = settings.DefaultMessageTimeToLive;
-                    transport.LockDuration = settings.LockDuration;
-                    transport.AutoDeleteOnIdle = settings.AutoDeleteOnIdle;
-                    transport.DuplicateDetectionHistoryTimeWindow = settings.DuplicateDetectionHistoryTimeWindow;
->>>>>>> 34d49301
                     
                     return transport;
                 });
